# Dockerfile

# Specify the base image that we're building the image on top of
FROM python:3.7-slim

<<<<<<< HEAD
# Copy this ttZ-2lOS-preFit directory to a new directory within the docker image
=======

# Copy this notebooks-collection-opendata directory to a new directory within the docker image
>>>>>>> bf968583
COPY . /notebooks-collection-opendata/

# Change directory to save input MC files
WORKDIR /notebooks-collection-opendata/13-TeV-examples/uproot_python/Input/4lep/MC/

# Update pip, 
# Run some commands to install packages, 
# Have Jupyter notebooks launch without additional command line options
# Get input MC files in docker container
RUN pip install --no-cache-dir -q --upgrade pip && \
    pip install --no-cache-dir -q jupyter \
				  uproot \
				  pandas \
				  numpy \
				  matplotlib \
				  lmfit \
				  scikit-learn \
    				  wget && \
    # Jupyter config commands don't seem to work on GitHub workflows :(
    jupyter notebook --generate-config && \
    sed -i -e "/allow_root/ a c.NotebookApp.allow_root = True" ~/.jupyter/jupyter_notebook_config.py && \
    sed -i -e "/custom_display_url/ a c.NotebookApp.custom_display_url = \'http://localhost:8888\'" ~/.jupyter/jupyter_notebook_config.py && \
    sed -i -e "/c.NotebookApp.ip/ a c.NotebookApp.ip = '0.0.0.0'" ~/.jupyter/jupyter_notebook_config.py && \
    sed -i -e "/open_browser/ a c.NotebookApp.open_browser = False" ~/.jupyter/jupyter_notebook_config.py && \
    python -m wget https://atlas-opendata.web.cern.ch/atlas-opendata/samples/2020/4lep/MC/mc_361106.Zee.4lep.root && \
    python -m wget https://atlas-opendata.web.cern.ch/atlas-opendata/samples/2020/4lep/MC/mc_361107.Zmumu.4lep.root && \
    python -m wget https://atlas-opendata.web.cern.ch/atlas-opendata/samples/2020/4lep/MC/mc_341947.ZH125_ZZ4lep.4lep.root && \
    python -m wget https://atlas-opendata.web.cern.ch/atlas-opendata/samples/2020/4lep/MC/mc_341964.WH125_ZZ4lep.4lep.root && \
    python -m wget https://atlas-opendata.web.cern.ch/atlas-opendata/samples/2020/4lep/MC/mc_344235.VBFH125_ZZ4lep.4lep.root && \
    python -m wget https://atlas-opendata.web.cern.ch/atlas-opendata/samples/2020/4lep/MC/mc_345060.ggH125_ZZ4lep.4lep.root && \
    python -m wget https://atlas-opendata.web.cern.ch/atlas-opendata/samples/2020/4lep/MC/mc_363490.llll.4lep.root && \
    python -m wget https://atlas-opendata.web.cern.ch/atlas-opendata/samples/2020/4lep/MC/mc_410000.ttbar_lep.4lep.root && \
    python -m wget https://atlas-opendata.web.cern.ch/atlas-opendata/samples/2020/4lep/MC/mc_307434.RS_G_ZZ_llll_c10_m0500.4lep.root && \
    python -m wget https://atlas-opendata.web.cern.ch/atlas-opendata/samples/2020/4lep/MC/mc_410155.ttW.4lep.root && \
    python -m wget https://atlas-opendata.web.cern.ch/atlas-opendata/samples/2020/4lep/MC/mc_410218.ttee.4lep.root && \
    python -m wget https://atlas-opendata.web.cern.ch/atlas-opendata/samples/2020/4lep/MC/mc_410219.ttmumu.4lep.root

# Change directory to save input 4lep/Data files
WORKDIR /notebooks-collection-opendata/13-TeV-examples/uproot_python/Input/4lep/Data/ 

# Get input 4lep/Data files in docker container
RUN python -m wget https://atlas-opendata.web.cern.ch/atlas-opendata/samples/2020/4lep/Data/data_A.4lep.root && \
    python -m wget https://atlas-opendata.web.cern.ch/atlas-opendata/samples/2020/4lep/Data/data_B.4lep.root && \
    python -m wget https://atlas-opendata.web.cern.ch/atlas-opendata/samples/2020/4lep/Data/data_C.4lep.root && \
    python -m wget https://atlas-opendata.web.cern.ch/atlas-opendata/samples/2020/4lep/Data/data_D.4lep.root

# Change directory to save input GamGam/Data files
WORKDIR /notebooks-collection-opendata/13-TeV-examples/uproot_python/Input/GamGam/Data/

# Get input GamGam/Data files in docker container
RUN python -m wget https://atlas-opendata.web.cern.ch/atlas-opendata/samples/2020/GamGam/Data/data_A.GamGam.root

# Get extra input GamGam/Data files in docker container
#RUN python -m wget https://atlas-opendata.web.cern.ch/atlas-opendata/samples/2020/GamGam/Data/data_B.GamGam.root && \
#    python -m wget https://atlas-opendata.web.cern.ch/atlas-opendata/samples/2020/GamGam/Data/data_C.GamGam.root && \
#    python -m wget https://atlas-opendata.web.cern.ch/atlas-opendata/samples/2020/GamGam/Data/data_D.GamGam.root

# This sets the default working directory when a container is launched from the image
WORKDIR /notebooks-collection-opendata/13-TeV-examples/uproot_python/

# Add Tini. Tini operates as a process subreaper for jupyter. This prevents kernel crashes.
ENV TINI_VERSION v0.6.0
ADD https://github.com/krallin/tini/releases/download/${TINI_VERSION}/tini /usr/bin/tini
RUN chmod +x /usr/bin/tini
ENTRYPOINT ["/usr/bin/tini", "--"]

# Start Jupyter notebook
CMD ["jupyter", "notebook"]<|MERGE_RESOLUTION|>--- conflicted
+++ resolved
@@ -3,12 +3,7 @@
 # Specify the base image that we're building the image on top of
 FROM python:3.7-slim
 
-<<<<<<< HEAD
-# Copy this ttZ-2lOS-preFit directory to a new directory within the docker image
-=======
-
 # Copy this notebooks-collection-opendata directory to a new directory within the docker image
->>>>>>> bf968583
 COPY . /notebooks-collection-opendata/
 
 # Change directory to save input MC files
@@ -27,7 +22,6 @@
 				  lmfit \
 				  scikit-learn \
     				  wget && \
-    # Jupyter config commands don't seem to work on GitHub workflows :(
     jupyter notebook --generate-config && \
     sed -i -e "/allow_root/ a c.NotebookApp.allow_root = True" ~/.jupyter/jupyter_notebook_config.py && \
     sed -i -e "/custom_display_url/ a c.NotebookApp.custom_display_url = \'http://localhost:8888\'" ~/.jupyter/jupyter_notebook_config.py && \
